#          cmake file for envutil
#          
#             Kay F. Jahnke <kfjahnke+envutil@gmail.com> 2024
#
#  The git repository for this software is at
#
#  https://github.com/kfjahnke/envutil
#
#  Please direct questions, bug reports, and contributions to
#
#  kfjahnke+envutil@gmail.com
#
# Permission is hereby granted, free of charge, to any person obtaining a copy
# of this software and associated documentation files (the "Software"), to deal
# in the Software without restriction, including without limitation the rights
# to use, copy, modify, merge, publish, distribute, sublicense, and/or sell
# copies of the Software, and to permit persons to whom the Software is
# furnished to do so, subject to the following conditions:
# 
# The above copyright notice and this permission notice shall be included in all
# copies or substantial portions of the Software.
# 
# THE SOFTWARE IS PROVIDED "AS IS", WITHOUT WARRANTY OF ANY KIND, EXPRESS OR
# IMPLIED, INCLUDING BUT NOT LIMITED TO THE WARRANTIES OF MERCHANTABILITY,
# FITNESS FOR A PARTICULAR PURPOSE AND NONINFRINGEMENT. IN NO EVENT SHALL THE
# AUTHORS OR COPYRIGHT HOLDERS BE LIABLE FOR ANY CLAIM, DAMAGES OR OTHER
# LIABILITY, WHETHER IN AN ACTION OF CONTRACT, TORT OR OTHERWISE, ARISING FROM,
# OUT OF OR IN CONNECTION WITH THE SOFTWARE OR THE USE OR OTHER DEALINGS IN THE
# SOFTWARE.

# You need some dependencies: OpenImageIO and Imath.

# To build, try this for starters (ninja instead of make should also work):

# mkdir build
# cd build
# cmake ..
# make

cmake_minimum_required(VERSION 3.10)

get_filename_component(_varsource "${CMAKE_SOURCE_DIR}" REALPATH)
get_filename_component(_varbinary "${CMAKE_BINARY_DIR}" REALPATH)

# prevent in-tree building

if("${_varsource}" STREQUAL "${_varbinary}")
	message(FATAL_ERROR "In-source builds are not allowed")
endif()

# # envutil should be built with clang++
# 
# set(ENV{CXX} clang++)
# set(ENV{CC} clang)

set(envutil_major 0)
set(envutil_minor 0)
set(envutil_patch 0)

message(STATUS "VERSION = ${envutil_major}.${envutil_minor}.${envutil_patch}")

# Project name 'envutil'

set(_project_name envutil)
project (${_project_name})

# specify some directories for installation of components. Note that
# some builds fail if CMAKE_INSTALL_PREFIX points to folders with
# white space or non-alphanumeric characters, like 'Program Files (x86)'
# on windows. If that happens, use a 'sane' path like '/usr/local'.

message(STATUS "***** CMAKE_INSTALL_PREFIX ${CMAKE_INSTALL_PREFIX}")

# work out the target processor architecture by checking for all values
# of CMAKE_SYSTEM_PROCESSOR which, on any platform, indicates an intel
# processor.

message(STATUS "***** SYSTEM PROCESSOR ${CMAKE_SYSTEM_PROCESSOR}")

if (     ${CMAKE_SYSTEM_PROCESSOR} STREQUAL x86_64
      OR ${CMAKE_SYSTEM_PROCESSOR} STREQUAL AMD64
      OR ${CMAKE_SYSTEM_PROCESSOR} STREQUAL i686 )
  set(i86 TRUE)
  message(STATUS "***** setting i86 TRUE for an intel/AMD target")
else()
  set(i86 FALSE)
  message(STATUS "***** setting i86 FALSE; not an intel/AMD target")
endif()

# rules to create the object files

set(CMAKE_VERBOSE_MAKEFILE ON)

## OIIO anticipates moving to C++17 in 2024

set(CMAKE_CXX_STANDARD 17)
message(STATUS "***** using C++17 standard")

find_package ( OpenImageIO CONFIG REQUIRED )
if ( OpenImageIO_FOUND )
  message ( STATUS "find_package: OpenImageIO = true" )
endif()

find_package ( Imath CONFIG REQUIRED )
if ( OpenImageIO_FOUND )
  message ( STATUS "find_package: Imath = true" )
endif()

# highway has added code to find it with cmake config mode with
# the release of 1.0.4. If we can't find highway, we try Vc, and
# if that doesn't work we use std::simd.

option(USE_GOADING "USE SIMD EMULATION WITH SMALL LOOPS" OFF)

if ( NOT USE_GOADING )
  find_package ( HWY CONFIG )
  if ( HWY_FOUND )
    message ( STATUS "find_package: HWY_FOUND = true" )
    # set ( required_libraries ${required_libraries} hwy )
    set ( SIMD_LIBRARY "-D USE_HWY" )
  else()
    find_package ( Vc )
<<<<<<< HEAD
    if ( Vc_FOUND )
      message ( STATUS "find_package: Vc_FOUND = true" )
=======
    if ( VC_FOUND )
      message ( STATUS "find_package: VC_FOUND = true" )
>>>>>>> cfd0961e
      set ( required_libraries ${required_libraries} Vc )
      set ( SIMD_LIBRARY "-D USE_VC" )
    else()
      set ( SIMD_LIBRARY "-D USE_STDSIMD" )
    endif()
  endif()
endif()

set( required_libraries
      ${required_libraries} OpenImageIO OpenImageIO_Util )

add_executable(${_project_name} envutil.cc)
# add_executable(stepper stepper.cc)
add_executable(extract extract.cc)

target_link_libraries(${_project_name} pthread ${required_libraries})
# target_link_libraries(stepper pthread ${required_libraries})
target_link_libraries(extract pthread ${required_libraries})

# TODO: currently, optimization with -Ofast does not work

# note: compiler options for AVX2:
#      "-O3 -mavx2 -march=haswell -mpclmul -maes ${SIMD_LIBRARY}")

set_source_files_properties ( envutil.cc extract.cc PROPERTIES COMPILE_FLAGS
      # "-O3 -Wno-enum-compare -mavx2 -march=haswell -mpclmul -maes ${SIMD_LIBRARY}")
      "-O3 -Wno-enum-compare ${SIMD_LIBRARY}")

# install the 'useful' binaries (stepper is only a demo)

install(TARGETS envutil extract DESTINATION bin)

# Some more options for building debian packages. The first one - with

set(CPACK_DEBIAN_PACKAGE_NAME "envutil")
set(CPACK_DEBIAN_PACKAGE_VERSION "0.1.0")

set(CPACK_PACKAGE_INSTALL_DIRECTORY ${CMAKE_INSTALL_PREFIX})
set(CPACK_SET_DESTDIR "ON")

set(CPACK_DEBIAN_PACKAGE_MAINTAINER "Kay F. Jahnke")

# insert license

file(READ LICENSE CPACK_PACKAGE_LICENSE)

# insert description

set(CPACK_PACKAGE_DESCRIPTION_FILE
  "${CMAKE_SOURCE_DIR}/brief_description.txt")

set(CPACK_DEBIAN_PACKAGE_DESCRIPTION
  "envutil, extract: utility programs for 360X180 degree images")

set(CPACK_DEBIAN_PACKAGE_SECTION "universe/graphics")
set(CPACK_DEBIAN_PACKAGE_PRIORITY "optional")
set(CPACK_DEBIAN_PACKAGE_HOMEPAGE "https://github.com/kfjahnke/envutil")

# the empty string is needed to include dependencies in the
# package

set(CPACK_DEBIAN_PACKAGE_DEPENDS "libopenimageio2.4")

# This option generates dependencies automatically - it requires
# the dpkg-dev package to function

set(CPACK_DEBIAN_PACKAGE_SHLIBDEPS ON)

# is 'VENDOR' the right term here? This is FOSS

set(CPACK_PACKAGE_VENDOR "Kay F. Jahnke")

set(CPACK_STRIP_FILES 1)
set(CPACK_PACKAGE_VERSION_MAJOR 0)
set(CPACK_PACKAGE_VERSION_MINOR 1)
set(CPACK_PACKAGE_VERSION_PATCH 0)

set(CPACK_PACKAGE_CONTACT "Kay F. Jahnke <kfjahnke+envutil@gmail.com>")

set(CPACK_PACKAGE_ICON scripts/PV_512x512x32.png)

install(FILES scripts/256X256/lux.png
        DESTINATION share/icons/hicolor/256x256/apps)

install(FILES scripts/512X512/lux.png 
        DESTINATION share/icons/hicolor/512x512/apps)

install(FILES scripts/1024X1024/lux.png
        DESTINATION share/icons/hicolor/1024x1024/apps)

install(FILES scripts/envutil.desktop 
        DESTINATION share/applications)

# envutil and extract are MIT-licensed

set(CPACK_DEBIAN_PACKAGE_LICENSE "MIT License")
set(CPACK_PACKAGE_LICENSE "MIT License")
set(CPACK_DEBIAN_PACKAGE_DEBUG ON)

message(STATUS "CMAKE_INSTALL_PREFIX = ${CMAKE_INSTALL_PREFIX}")
include(CPack)<|MERGE_RESOLUTION|>--- conflicted
+++ resolved
@@ -54,7 +54,7 @@
 # set(ENV{CC} clang)
 
 set(envutil_major 0)
-set(envutil_minor 0)
+set(envutil_minor 1)
 set(envutil_patch 0)
 
 message(STATUS "VERSION = ${envutil_major}.${envutil_minor}.${envutil_patch}")
@@ -120,13 +120,8 @@
     set ( SIMD_LIBRARY "-D USE_HWY" )
   else()
     find_package ( Vc )
-<<<<<<< HEAD
     if ( Vc_FOUND )
       message ( STATUS "find_package: Vc_FOUND = true" )
-=======
-    if ( VC_FOUND )
-      message ( STATUS "find_package: VC_FOUND = true" )
->>>>>>> cfd0961e
       set ( required_libraries ${required_libraries} Vc )
       set ( SIMD_LIBRARY "-D USE_VC" )
     else()
@@ -139,21 +134,20 @@
       ${required_libraries} OpenImageIO OpenImageIO_Util )
 
 add_executable(${_project_name} envutil.cc)
-# add_executable(stepper stepper.cc)
 add_executable(extract extract.cc)
 
 target_link_libraries(${_project_name} pthread ${required_libraries})
-# target_link_libraries(stepper pthread ${required_libraries})
 target_link_libraries(extract pthread ${required_libraries})
 
 # TODO: currently, optimization with -Ofast does not work
 
-# note: compiler options for AVX2:
+# note: compiler options for AVX2, now used by default:
+
 #      "-O3 -mavx2 -march=haswell -mpclmul -maes ${SIMD_LIBRARY}")
 
 set_source_files_properties ( envutil.cc extract.cc PROPERTIES COMPILE_FLAGS
-      # "-O3 -Wno-enum-compare -mavx2 -march=haswell -mpclmul -maes ${SIMD_LIBRARY}")
-      "-O3 -Wno-enum-compare ${SIMD_LIBRARY}")
+      "-O3 -Wno-enum-compare -mavx2 -march=haswell -mpclmul -maes ${SIMD_LIBRARY}")
+      # "-O3 -Wno-enum-compare ${SIMD_LIBRARY}") # uses SSE only 
 
 # install the 'useful' binaries (stepper is only a demo)
 
@@ -185,8 +179,7 @@
 set(CPACK_DEBIAN_PACKAGE_PRIORITY "optional")
 set(CPACK_DEBIAN_PACKAGE_HOMEPAGE "https://github.com/kfjahnke/envutil")
 
-# the empty string is needed to include dependencies in the
-# package
+# my debian system did not find the OIIO dependency automatically, hence
 
 set(CPACK_DEBIAN_PACKAGE_DEPENDS "libopenimageio2.4")
 

--- conflicted
+++ resolved
@@ -1740,16 +1740,12 @@
     // values and only move to float when we need to. This may
     // be considered 'playful' - it's more to demonstrate how
     // zimt::transform without a source argument feeds discrete
-<<<<<<< HEAD
     // target coodinates. Note the addition of 1: if the incoming
     // coordinate is (0,0), this moves the x and y component to
     // 0.5 and 0.5 in 'un-doubled' coordinates, which is the center
     // of the first pixel. The highest discrete coordinate would be
     // N-1 (where N is the width or height) and adding 1 results in
     // the 'un-doubled' coordinate at N-1/2.
-=======
-    // target coodinates.
->>>>>>> cfd0961e
 
     v3i_v crdi3 { 2 * crd2[0] + 1 ,
                   2 * crd2[1] + 1 ,
